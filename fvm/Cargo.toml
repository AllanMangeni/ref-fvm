[package]
name = "fvm"
description = "Filecoin Virtual Machine reference implementation"
version = "4.0.0"
license = "MIT OR Apache-2.0"
authors = ["Protocol Labs", "Filecoin Core Devs"]
edition = "2021"
repository = "https://github.com/filecoin-project/ref-fvm"
keywords = ["filecoin", "web3", "wasm"]

[lib]
crate-type = ["lib"]

[dependencies]
anyhow = { version = "1.0.71", features = ["backtrace"] }
thiserror = "1.0.40"
num-traits = "0.2"
cid = { workspace = true, features = ["serde-codec"] }
multihash = { workspace = true, features = ["sha2", "sha3", "ripemd"] }
<<<<<<< HEAD
fvm_shared = { version = "4.0.0-alpha.4", path = "../shared", features = ["crypto"] }
fvm_ipld_hamt = { version = "0.9.0", path = "../ipld/hamt" }
=======
fvm_shared = { version = "4.0.0", path = "../shared", features = ["crypto"] }
fvm_ipld_hamt = { version = "0.8.0", path = "../ipld/hamt" }
>>>>>>> 6a248c11
fvm_ipld_amt = { version = "0.6.2", path = "../ipld/amt" }
fvm_ipld_blockstore = { version = "0.2.0", path = "../ipld/blockstore" }
fvm_ipld_encoding = { version = "0.4.0", path = "../ipld/encoding" }
serde = { version = "1.0", features = ["derive"] }
serde_tuple = "0.5"
lazy_static = "1.4.0"
derive_more = "0.99.17"
replace_with = "0.1.7"
filecoin-proofs-api = { version = "16", default-features = false }
rayon = "1"
num_cpus = "1.15.0"
log = "0.4.19"
fvm-wasm-instrument = "0.4.0"
yastl = "0.1.2"
arbitrary = { version = "1.3.0", optional = true, features = ["derive"] }
rand = "0.8.5"
quickcheck = { version = "1", optional = true }
once_cell = "1.18"
minstant = "0.1.2"
blake2b_simd = "1.0.0"
byteorder = "1.4.3"
static_assertions = "1.1.0"

[dev-dependencies]
pretty_assertions = "1.3.0"
fvm = { path = ".", features = ["testing"], default-features = false }

[dependencies.wasmtime]
version = "12.0.2"
default-features = false
features = ["cranelift", "pooling-allocator", "parallel-compilation"]

[dependencies.wasmtime-environ]
version = "12.0.1"

[dependencies.wasmtime-runtime]
version = "12.0.1"
default-features = false

[features]
default = ["opencl"]
opencl = ["filecoin-proofs-api/opencl"]
cuda = ["filecoin-proofs-api/cuda"]
cuda-supraseal = ["filecoin-proofs-api/cuda-supraseal"]
testing = []
arb = ["arbitrary", "quickcheck", "fvm_shared/arb"]
m2-native = []
upgrade-actor = []
gas_calibration = []<|MERGE_RESOLUTION|>--- conflicted
+++ resolved
@@ -17,13 +17,8 @@
 num-traits = "0.2"
 cid = { workspace = true, features = ["serde-codec"] }
 multihash = { workspace = true, features = ["sha2", "sha3", "ripemd"] }
-<<<<<<< HEAD
-fvm_shared = { version = "4.0.0-alpha.4", path = "../shared", features = ["crypto"] }
+fvm_shared = { version = "4.0.0", path = "../shared", features = ["crypto"] }
 fvm_ipld_hamt = { version = "0.9.0", path = "../ipld/hamt" }
-=======
-fvm_shared = { version = "4.0.0", path = "../shared", features = ["crypto"] }
-fvm_ipld_hamt = { version = "0.8.0", path = "../ipld/hamt" }
->>>>>>> 6a248c11
 fvm_ipld_amt = { version = "0.6.2", path = "../ipld/amt" }
 fvm_ipld_blockstore = { version = "0.2.0", path = "../ipld/blockstore" }
 fvm_ipld_encoding = { version = "0.4.0", path = "../ipld/encoding" }
