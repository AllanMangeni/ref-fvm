--- conflicted
+++ resolved
@@ -8,13 +8,8 @@
 repository = "https://github.com/filecoin-project/ref-fvm"
 
 [dependencies]
-<<<<<<< HEAD
-fvm = { version = "4.0.0-alpha.4", path = "../../fvm", default-features = false, features = ["testing", "upgrade-actor"] }
-fvm_shared = { version = "4.0.0-alpha.4", path = "../../shared", features = ["testing"] }
-=======
-fvm = { version = "4.0.0", path = "../../fvm", default-features = false, features = ["testing"] }
+fvm = { version = "4.0.0", path = "../../fvm", default-features = false, features = ["testing", "upgrade-actor"] }
 fvm_shared = { version = "4.0.0", path = "../../shared", features = ["testing"] }
->>>>>>> 6a248c11
 fvm_ipld_car = { version = "0.7.1", path = "../../ipld/car" }
 fvm_ipld_blockstore = { version = "0.2.0", path = "../../ipld/blockstore" }
 fvm_ipld_encoding = { version = "0.4.0", path = "../../ipld/encoding" }
@@ -38,11 +33,7 @@
 features = ["cranelift", "parallel-compilation"]
 
 [dev-dependencies]
-<<<<<<< HEAD
 actors-v12 = { package = "fil_builtin_actors_bundle", git = "https://github.com/filecoin-project/builtin-actors", branch = "master" }
-=======
-actors-v12 = { package = "fil_builtin_actors_bundle", git = "https://github.com/filecoin-project/builtin-actors", branch = "release/v12" }
->>>>>>> 6a248c11
 fvm_test_actors = { path = "../test_actors" }
 fvm_gas_calibration_shared = { path = "../calibration/shared" }
 blake2b_simd = "1.0.1"
